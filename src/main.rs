--- conflicted
+++ resolved
@@ -1,14 +1,4 @@
 #[allow(dead_code)]
 pub mod core;
 
-<<<<<<< HEAD
-use chrono::Utc;
-
-pub type DateTime = chrono::DateTime<Utc>;
-
-fn main() {}
-=======
-fn main()
-{
-}
->>>>>>> a2f0aada
+fn main() {}