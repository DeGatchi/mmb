--- conflicted
+++ resolved
@@ -707,11 +707,7 @@
         }
     }
 
-<<<<<<< HEAD
     pub fn get_balance_reservation(
-=======
-    pub fn try_get_reservation(
->>>>>>> 22ccdc70
         &self,
         reservation_id: ReservationId,
     ) -> Option<&BalanceReservation> {
