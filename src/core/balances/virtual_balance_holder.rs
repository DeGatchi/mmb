--- conflicted
+++ resolved
@@ -221,19 +221,11 @@
     fn get_raw_exchange_balance(
         &self,
         exchange_account_id: ExchangeAccountId,
-<<<<<<< HEAD
         currency_code: CurrencyCode,
     ) -> Option<Amount> {
         self.balance_by_exchange_id
             .get(&exchange_account_id)?
             .get(&currency_code)
-=======
-        currency_code: &CurrencyCode,
-    ) -> Option<Amount> {
-        self.balance_by_exchange_id
-            .get(&exchange_account_id)?
-            .get(currency_code)
->>>>>>> 9c6b2672
             .cloned()
     }
 
