use std::sync::Arc;

use anyhow::{bail, Context, Error, Result};
use awc::http::StatusCode;
use dashmap::DashMap;
use futures::FutureExt;
use itertools::Itertools;
use log::{error, info, warn, Level};
use parking_lot::Mutex;
use rust_decimal::Decimal;
use serde_json::Value;
use tokio::sync::{broadcast, oneshot};

use super::commission::Commission;
use super::currency_pair_metadata::CurrencyPairMetadata;
use super::polling_timeout_manager::PollingTimeoutManager;
use crate::core::connectivity::connectivity_manager::GetWSParamsCallback;
use crate::core::exchanges::common::{ActivePosition, ClosedPosition, TradePlace};
use crate::core::exchanges::events::{ExchangeBalancesAndPositions, ExchangeEvent, Trade};
use crate::core::exchanges::general::features::{BalancePositionOption, ExchangeFeatures};
use crate::core::exchanges::general::order::cancel::CancelOrderResult;
use crate::core::exchanges::general::order::create::CreateOrderResult;
use crate::core::exchanges::general::request_type::RequestType;
use crate::core::exchanges::timeouts::requests_timeout_manager_factory::RequestTimeoutArguments;
use crate::core::exchanges::timeouts::timeout_manager::TimeoutManager;
use crate::core::orders::event::OrderEventType;
use crate::core::orders::order::{OrderHeader, OrderSide};
use crate::core::orders::pool::OrdersPool;
use crate::core::orders::{order::ExchangeOrderId, pool::OrderRef};
use crate::core::DateTime;
use crate::core::{
    connectivity::connectivity_manager::WebSocketRole,
    exchanges::common::ExchangeAccountId,
    exchanges::{
        common::CurrencyPair,
        common::{ExchangeError, ExchangeErrorType, RestRequestOutcome},
        traits::ExchangeClient,
    },
    lifecycle::application_manager::ApplicationManager,
    lifecycle::cancellation_token::CancellationToken,
};

use crate::core::{
    connectivity::{connectivity_manager::ConnectivityManager, websocket_actor::WebSocketParams},
    orders::order::ClientOrderId,
};
use crate::core::{
    exchanges::common::{Amount, CurrencyCode, Price},
    orders::event::OrderEvent,
};
use std::fmt::{Arguments, Debug, Write};

#[derive(Debug, Eq, PartialEq, Clone)]
pub enum RequestResult<T> {
    Success(T),
    Error(ExchangeError),
    // TODO for that we need match binance_error_code as number with ExchangeErrorType
    //Error(ExchangeErrorType),
}

impl<T> RequestResult<T> {
    pub fn get_error(&self) -> Option<ExchangeError> {
        match self {
            RequestResult::Success(_) => None,
            RequestResult::Error(exchange_error) => Some(exchange_error.clone()),
        }
    }
}

enum CheckContent {
    Empty,
    Usable,
}

pub(crate) struct PriceLevel {
    pub price: Price,
    pub amount: Amount,
}

pub(crate) struct OrderBookTop {
    pub ask: Option<PriceLevel>,
    pub bid: Option<PriceLevel>,
}

pub struct Exchange {
    pub exchange_account_id: ExchangeAccountId,
    pub symbols: DashMap<CurrencyPair, Arc<CurrencyPairMetadata>>,
    /// Actualised orders data for active order and some late cached orders
    pub orders: Arc<OrdersPool>,
    pub(crate) currencies: Mutex<Vec<CurrencyCode>>,
    pub(crate) leverage_by_currency_pair: DashMap<CurrencyPair, Decimal>,
    pub(crate) order_book_top: DashMap<CurrencyPair, OrderBookTop>,
    pub(super) exchange_client: Box<dyn ExchangeClient>,
    pub(super) features: ExchangeFeatures,
    pub(super) events_channel: broadcast::Sender<ExchangeEvent>,
    pub(super) application_manager: Arc<ApplicationManager>,
    pub(super) commission: Commission,
    pub(super) wait_cancel_order: DashMap<ClientOrderId, broadcast::Sender<()>>,
    pub(super) wait_finish_order: DashMap<ClientOrderId, broadcast::Sender<OrderRef>>,
    pub(super) polling_trades_counts: DashMap<ExchangeAccountId, u32>,
    pub(super) polling_timeout_manager: PollingTimeoutManager,
    pub(super) orders_finish_events: DashMap<ClientOrderId, oneshot::Sender<()>>,
    pub(super) orders_created_events: DashMap<ClientOrderId, oneshot::Sender<()>>,
    pub(super) last_trades_update_time: DashMap<TradePlace, DateTime>,
    pub(super) last_trades: DashMap<TradePlace, Trade>,
    pub(super) timeout_manager: Arc<TimeoutManager>,
    // It allows to send and receive notification about event in websocket channel
    // Websocket event is main source detecting order creation result
    // Rest response using only for unsuccessful operations as error
    pub(super) order_creation_events: DashMap<
        ClientOrderId,
        (
            oneshot::Sender<CreateOrderResult>,
            Option<oneshot::Receiver<CreateOrderResult>>,
        ),
    >,

    pub(super) order_cancellation_events: DashMap<
        ExchangeOrderId,
        (
            oneshot::Sender<CancelOrderResult>,
            Option<oneshot::Receiver<CancelOrderResult>>,
        ),
    >,
    connectivity_manager: Arc<ConnectivityManager>,
}

pub type BoxExchangeClient = Box<dyn ExchangeClient + Send + Sync + 'static>;

impl Exchange {
    pub fn new(
        exchange_account_id: ExchangeAccountId,
        exchange_client: BoxExchangeClient,
        features: ExchangeFeatures,
        timeout_arguments: RequestTimeoutArguments,
        events_channel: broadcast::Sender<ExchangeEvent>,
        application_manager: Arc<ApplicationManager>,
        timeout_manager: Arc<TimeoutManager>,
        commission: Commission,
    ) -> Arc<Self> {
        let connectivity_manager = ConnectivityManager::new(exchange_account_id);
        let polling_timeout_manager = PollingTimeoutManager::new(timeout_arguments);

        let exchange = Arc::new(Self {
            exchange_account_id,
            exchange_client,
            orders: OrdersPool::new(),
            connectivity_manager,
            order_creation_events: DashMap::new(),
            order_cancellation_events: DashMap::new(),
            application_manager,
            features,
            events_channel,
            timeout_manager,
            commission,
            symbols: Default::default(),
            currencies: Default::default(),
            order_book_top: Default::default(),
            wait_cancel_order: DashMap::new(),
            wait_finish_order: DashMap::new(),
            polling_trades_counts: DashMap::new(),
            polling_timeout_manager,
            orders_finish_events: DashMap::new(),
            orders_created_events: DashMap::new(),
            leverage_by_currency_pair: DashMap::new(),
            last_trades_update_time: DashMap::new(),
            last_trades: DashMap::new(),
        });

        exchange.clone().setup_connectivity_manager();
        exchange.clone().setup_exchange_client();

        exchange
    }

    fn setup_connectivity_manager(self: Arc<Self>) {
        let exchange_weak = Arc::downgrade(&self);
        self.connectivity_manager
            .set_callback_msg_received(Box::new(move |data| match exchange_weak.upgrade() {
                Some(exchange) => exchange.on_websocket_message(data),
                None => info!("Unable to upgrade weak reference to Exchange instance"),
            }));

        let exchange_weak = Arc::downgrade(&self);
        self.connectivity_manager
            .set_callback_connecting(Box::new(move || match exchange_weak.upgrade() {
                Some(exchange) => exchange.on_connecting(),
                None => info!("Unable to upgrade weak reference to Exchange instance"),
            }));
    }

    fn setup_exchange_client(self: Arc<Self>) {
        let exchange_weak = Arc::downgrade(&self);
        self.exchange_client.set_order_created_callback(Box::new(
            move |client_order_id, exchange_order_id, source_type| match exchange_weak.upgrade() {
                Some(exchange) => {
                    exchange.raise_order_created(&client_order_id, &exchange_order_id, source_type)
                }
                None => info!("Unable to upgrade weak reference to Exchange instance",),
            },
        ));

        let exchange_weak = Arc::downgrade(&self);
        self.exchange_client.set_order_cancelled_callback(Box::new(
            move |client_order_id, exchange_order_id, source_type| match exchange_weak.upgrade() {
                Some(exchange) => {
                    let raise_outcome = exchange.raise_order_cancelled(
                        client_order_id,
                        exchange_order_id,
                        source_type,
                    );

                    if let Err(error) = raise_outcome {
                        let error_message = format!("Error in raise_order_cancelled: {:?}", error);
                        error!("{}", error_message);
                        exchange
                            .application_manager
                            .clone()
                            .spawn_graceful_shutdown(error_message);
                    };
                }
                None => info!("Unable to upgrade weak reference to Exchange instance",),
            },
        ));

        let exchange_weak = Arc::downgrade(&self);
        self.exchange_client
            .set_handle_order_filled_callback(Box::new(move |event_data| {
                match exchange_weak.upgrade() {
                    Some(exchange) => {
                        let handle_outcome = exchange.handle_order_filled(event_data);

                        if let Err(error) = handle_outcome {
                            let error_message =
                                format!("Error in handle_order_filled: {:?}", error);
                            error!("{}", error_message);
                            exchange
                                .application_manager
                                .clone()
                                .spawn_graceful_shutdown(error_message);
                        };
                    }
                    None => info!("Unable to upgrade weak reference to Exchange instance",),
                }
            }));

        let exchange_weak = Arc::downgrade(&self);
        self.exchange_client.set_handle_trade_callback(Box::new(
            move |currency_pair, trade_id, price, quantity, order_side, transaction_time| {
                match exchange_weak.upgrade() {
                    Some(exchange) => {
                        let handle_outcome = exchange.handle_trade(
                            currency_pair,
                            trade_id,
                            price,
                            quantity,
                            order_side,
                            transaction_time,
                        );

                        if let Err(error) = handle_outcome {
                            let error_message = format!("Error in handle_trade: {:?}", error);
                            error!("{}", error_message);
                            exchange
                                .application_manager
                                .clone()
                                .spawn_graceful_shutdown(error_message);
                        };
                    }
                    None => info!("Unable to upgrade weak reference to Exchange instance",),
                }
            },
        ));
    }

    fn on_websocket_message(&self, msg: &str) {
        if self
            .application_manager
            .stop_token()
            .is_cancellation_requested()
        {
            return;
        }

        if self.exchange_client.should_log_message(msg) {
            self.log_websocket_message(msg);
        }

        let callback_outcome = self.exchange_client.on_websocket_message(msg);
        if let Err(error) = callback_outcome {
            warn!(
                "Error occurred while websocket message processing: {:?}",
                error
            );
        }
    }

    fn on_connecting(&self) {
        if self
            .application_manager
            .stop_token()
            .is_cancellation_requested()
        {
            return;
        }

        let callback_outcome = self.exchange_client.on_connecting();
        if let Err(error) = callback_outcome {
            warn!(
                "Error occurred while websocket message processing: {:?}",
                error
            );
        }
    }

    fn log_websocket_message(&self, msg: &str) {
        info!(
            "Websocket message from {}: {}",
            self.exchange_account_id, msg
        );
    }

    pub async fn connect(self: Arc<Self>) {
        self.try_connect().await;
        // TODO Reconnect
    }

    async fn try_connect(self: Arc<Self>) {
        // TODO IsWebSocketConnecting()
        info!("Websocket: Connecting on {}", "test_exchange_id");

        // TODO if UsingWebsocket
        // TODO handle results

        let exchange_weak = Arc::downgrade(&self);
        let get_websocket_params: GetWSParamsCallback = Box::new(move |websocket_role| {
            exchange_weak
                .upgrade()
                .expect("Unable to upgrade reference to Exchange")
                .get_websocket_params(websocket_role)
                .boxed()
        });

        let is_enabled_secondary_websocket = self
            .exchange_client
            .is_websocket_enabled(WebSocketRole::Secondary);

        let is_connected = self
            .connectivity_manager
            .clone()
            .connect(is_enabled_secondary_websocket, get_websocket_params)
            .await;

        if !is_connected {
            // TODO finish_connected
        }
        // TODO all other logs and finish_connected
    }

    pub(crate) fn get_rest_error(&self, response: &RestRequestOutcome) -> Option<ExchangeError> {
        self.get_rest_error_main(response, format_args!(""))
    }

    pub(super) fn get_rest_error_order(
        &self,
        response: &RestRequestOutcome,
        order_header: &OrderHeader,
    ) -> Option<ExchangeError> {
        let client_order_id = &order_header.client_order_id;
        let exchange_account_id = &order_header.exchange_account_id;
        self.get_rest_error_main(
            response,
            format_args!("order {} {}", client_order_id, exchange_account_id),
        )
    }

    pub fn get_rest_error_main(
        &self,
        response: &RestRequestOutcome,
        log_template: Arguments,
    ) -> Option<ExchangeError> {
        use ExchangeErrorType::*;

        let error = match response.status {
            StatusCode::UNAUTHORIZED => {
                ExchangeError::new(Authentication, response.content.clone(), None)
            }
            StatusCode::GATEWAY_TIMEOUT | StatusCode::SERVICE_UNAVAILABLE => {
                ExchangeError::new(ServiceUnavailable, response.content.clone(), None)
            }
            StatusCode::TOO_MANY_REQUESTS => {
                ExchangeError::new(RateLimit, response.content.clone(), None)
            }
            _ => match Self::check_content(&response.content) {
                CheckContent::Empty => {
                    if self.features.empty_response_is_ok {
                        return None;
                    }

                    ExchangeError::new(Unknown, "Empty response".to_owned(), None)
                }
                CheckContent::Usable => match self.exchange_client.is_rest_error_code(response) {
                    Ok(_) => return None,
                    Err(mut error) => match error.error_type {
                        ParsingError => error,
                        _ => {
                            // TODO For Aax Pending time should be received inside clarify_error_type
                            self.exchange_client.clarify_error_type(&mut error);
                            error
                        }
                    },
                },
            },
        };

        let extra_data_len = 512; // just apriori estimation
        let mut msg = String::with_capacity(error.message.len() + extra_data_len);
        write!(
            &mut msg,
            "Response has an error {:?}, on {}: {:?}",
            error.error_type, self.exchange_account_id, error
        )
        .expect("Writing rest error");

        write!(&mut msg, " {}", log_template).expect("Writing rest error");

        let log_level = match error.error_type {
            RateLimit | Authentication | InsufficientFunds | InvalidOrder => Level::Error,
            _ => Level::Warn,
        };

        log::log!(log_level, "{}. Response: {:?}", &msg, response);

        // TODO some HandleRestError via BotBase

        Some(error)
    }

    fn check_content(content: &str) -> CheckContent {
        if content.is_empty() {
            CheckContent::Empty
        } else {
            CheckContent::Usable
        }
    }

    pub async fn cancel_all_orders(&self, currency_pair: CurrencyPair) -> Result<()> {
        self.exchange_client
            .cancel_all_orders(currency_pair)
            .await?;

        Ok(())
    }

    pub(super) fn handle_parse_error(
        &self,
        error: Error,
        response: &RestRequestOutcome,
        log_template: String,
        args_to_log: Option<Vec<String>>,
    ) -> Result<()> {
        let content = &response.content;
        let log_event_level = match serde_json::from_str::<Value>(content) {
            Ok(_) => Level::Error,
            Err(_) => Level::Warn,
        };

        let mut msg_to_log = format!(
            "Error parsing response {}, on {}: {}. Error: {:?}",
            log_template,
            self.exchange_account_id,
            content,
            error.to_string()
        );

        if let Some(args) = args_to_log {
            msg_to_log = format!(" {} with args: {:?}", msg_to_log, args);
        }

        // TODO Add some other fields as Exchange::Id, Exchange::Name
        log::log!(log_event_level, "{}.", msg_to_log,);

        if log_event_level == Level::Error {
            bail!("{}", msg_to_log);
        }

        Ok(())
    }

    pub async fn get_websocket_params(
        self: Arc<Self>,
        role: WebSocketRole,
    ) -> Result<WebSocketParams> {
        let ws_url = self.exchange_client.create_ws_url(role).await?;
        Ok(WebSocketParams::new(ws_url))
    }

    pub(crate) fn add_event_on_order_change(
        &self,
        order_ref: &OrderRef,
        event_type: OrderEventType,
    ) -> Result<()> {
        if let OrderEventType::CancelOrderSucceeded = event_type {
            order_ref.fn_mut(|order| order.internal_props.was_cancellation_event_raised = true)
        }

        if order_ref.is_finished() {
            let _ = self
                .orders
                .not_finished
                .remove(&order_ref.client_order_id());
        }

        let event = ExchangeEvent::OrderEvent(OrderEvent::new(order_ref.clone(), event_type));
        self.events_channel
            .send(event)
            .context("Unable to send event. Probably receiver is already dropped")?;

        Ok(())
    }

    pub async fn cancel_opened_orders(
        self: Arc<Self>,
        cancellation_token: CancellationToken,
        add_missing_open_orders: bool,
    ) {
        match self.get_open_orders(add_missing_open_orders).await {
            Err(error) => {
                log::error!(
                    "Unable to get opened order for exchange account id {}: {:?}",
                    self.exchange_account_id,
                    error,
                );
            }
            Ok(orders) => {
                tokio::select! {
                    _ = self.cancel_orders(orders.clone(), cancellation_token.clone()) => {
                        ()
                    },
                    _ = cancellation_token.when_cancelled() => {
                        log::error!(
                            "Opened orders canceling for exchange account id {} was interrupted by CancellationToken for list of orders {:?}",
                            self.exchange_account_id,
                            orders
                                .iter()
                                .map(|x| x.client_order_id.as_str())
                                .collect_vec(),
                        );
                        ()
                    },
                }
            }
        }
    }

    pub fn get_balance_reservation_currency_code(
        &self,
        currency_pair_metadata: Arc<CurrencyPairMetadata>,
        side: OrderSide,
    ) -> CurrencyCode {
        self.exchange_client
            .get_balance_reservation_currency_code(currency_pair_metadata, side)
    }

    pub async fn close_position(
        &self,
        position: &ActivePosition,
        price: Option<Price>,
    ) -> Result<ClosedPosition> {
        let response = self
            .exchange_client
            .request_close_position(position, price)
            .await
            .expect("request_close_position failed.");

        log::info!(
            "Close position response for {:?} {:?} {:?}",
            position,
            price,
            response,
        );

        self.exchange_client.is_rest_error_code(&response)?;

        self.exchange_client.parse_close_position(&response)
    }

    pub async fn close_position_loop(
        &self,
        position: &ActivePosition,
        price: Option<Decimal>,
        cancellation_token: CancellationToken,
    ) -> ClosedPosition {
        log::info!("Closing position {}", position.id);

        loop {
            self.timeout_manager
                .reserve_when_available(
<<<<<<< HEAD
                    &self.exchange_account_id,
=======
                    self.exchange_account_id,
>>>>>>> 9c6b2672
                    RequestType::GetActivePositions,
                    None,
                    cancellation_token.clone(),
                )
                .expect("Failed to reserve timeout_manager for close_position")
                .await;

            log::info!("Closing position request reserved {}", position.id);

            if let Ok(closed_position) = self.close_position(position, price).await {
                log::info!("Closed position {}", position.id);
                return closed_position;
            }
        }
    }

    pub async fn get_active_positions(
        &self,
        cancellation_token: CancellationToken,
    ) -> Vec<ActivePosition> {
        loop {
            self.timeout_manager
                .reserve_when_available(
<<<<<<< HEAD
                    &self.exchange_account_id,
=======
                    self.exchange_account_id,
>>>>>>> 9c6b2672
                    RequestType::GetActivePositions,
                    None,
                    cancellation_token.clone(),
                )
                .expect("Failed to reserve timeout_manager for get_active_positions")
                .await;

            if let Ok(positions) = self.get_active_positions_by_features().await {
                return positions;
            }
        }
    }

    pub async fn get_active_positions_by_features(&self) -> Result<Vec<ActivePosition>> {
        match self.features.balance_position_option {
            BalancePositionOption::IndividualRequests => self.get_active_positions_core().await,
            BalancePositionOption::SingleRequest => {
                let result = self.get_balance_and_positions_core().await?;
                Ok(result
                    .positions
                    .context("Positions is none.")?
                    .into_iter()
                    .map(|x| ActivePosition::new(x))
                    .collect_vec())
            }
            BalancePositionOption::NonDerivative => {
                // TODO Should be implemented manually closing positions for non-derivative exchanges
                Ok(Vec::new())
            }
        }
    }

    async fn get_active_positions_core(&self) -> Result<Vec<ActivePosition>> {
        let response = self
            .exchange_client
            .request_get_position()
            .await
            .expect("request_close_position failed.");

        log::info!(
            "get_positions response on {:?} {:?}",
            self.exchange_account_id,
            response,
        );

        self.exchange_client.is_rest_error_code(&response)?;

        Ok(self.exchange_client.parse_get_position(&response))
    }

    async fn get_balance_and_positions_core(&self) -> Result<ExchangeBalancesAndPositions> {
        let response = self
            .exchange_client
            .request_get_balance_and_position()
            .await
            .expect("request_close_position failed.");

        log::info!(
            "get_balance_and_positions response on {:?} {:?}",
            self.exchange_account_id,
            response,
        );

        self.exchange_client.is_rest_error_code(&response)?;

        Ok(self.exchange_client.parse_get_balance(&response))
    }
}<|MERGE_RESOLUTION|>--- conflicted
+++ resolved
@@ -596,11 +596,7 @@
         loop {
             self.timeout_manager
                 .reserve_when_available(
-<<<<<<< HEAD
-                    &self.exchange_account_id,
-=======
                     self.exchange_account_id,
->>>>>>> 9c6b2672
                     RequestType::GetActivePositions,
                     None,
                     cancellation_token.clone(),
@@ -624,11 +620,7 @@
         loop {
             self.timeout_manager
                 .reserve_when_available(
-<<<<<<< HEAD
-                    &self.exchange_account_id,
-=======
                     self.exchange_account_id,
->>>>>>> 9c6b2672
                     RequestType::GetActivePositions,
                     None,
                     cancellation_token.clone(),
