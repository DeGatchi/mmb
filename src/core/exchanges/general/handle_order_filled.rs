--- conflicted
+++ resolved
@@ -512,13 +512,8 @@
         let order_fill = OrderFill::new(
             Uuid::new_v4(),
             Utc::now(),
-<<<<<<< HEAD
-            OrderFillType::Liquidation,
+            event_data.fill_type,
             Some(trade_id.to_owned()),
-=======
-            event_data.fill_type,
-            Some(event_data.trade_id.clone()),
->>>>>>> 5cbdc660
             rounded_fill_price,
             last_fill_amount,
             last_fill_cost,
@@ -3413,94 +3408,6 @@
         }
     }
 
-<<<<<<< HEAD
-    fn average_fill_price() {
-        let (exchange, _event_receiver) = get_test_exchange(false);
-
-        let client_order_id = ClientOrderId::unique_id();
-        let currency_pair = CurrencyPair::from_currency_codes("phb".into(), "btc".into());
-        let order_side = OrderSide::Buy;
-        let fill_price = dec!(0.8);
-        let order_amount = dec!(12);
-        let exchange_account_id = ExchangeOrderId::new("some_echange_order_id".into());
-        let client_account_id = ClientOrderId::unique_id();
-
-        let order = OrderSnapshot::with_params(
-            client_order_id.clone(),
-            OrderType::Liquidation,
-            Some(OrderRole::Maker),
-            exchange.exchange_account_id.clone(),
-            currency_pair.clone(),
-            fill_price,
-            order_amount,
-            order_side,
-            None,
-        );
-
-        let order_pool = OrdersPool::new();
-        order_pool.add_snapshot_initial(Arc::new(RwLock::new(order)));
-        let order_ref = order_pool
-            .by_client_id
-            .get(&client_order_id)
-            .expect("in test");
-
-        let mut event_data = FillEventData {
-            source_type: EventSourceType::WebSocket,
-            trade_id: "first_trend_id".into(),
-            client_order_id: Some(client_account_id.clone()),
-            exchange_order_id: exchange_account_id.clone(),
-            fill_price: dec!(0.2),
-            fill_amount: dec!(5),
-            is_diff: true,
-            total_filled_amount: None,
-            order_role: Some(OrderRole::Maker),
-            commission_currency_code: None,
-            commission_rate: None,
-            commission_amount: None,
-            fill_type: OrderFillType::Liquidation,
-            trade_currency_pair: Some(currency_pair.clone()),
-            order_side: Some(order_side),
-            order_amount: Some(dec!(0)),
-        };
-
-        match exchange.local_order_exist(&mut event_data, &*order_ref) {
-            Ok(_) => {
-                let right_average_fill_price = dec!(0.2);
-                let calculated = order_ref.internal_props().average_fill_price;
-                assert_eq!(calculated, right_average_fill_price);
-            }
-            Err(_) => assert!(false),
-        }
-
-        let mut second_event_data = FillEventData {
-            source_type: EventSourceType::WebSocket,
-            trade_id: "second_trade_id".into(),
-            client_order_id: Some(client_account_id.clone()),
-            exchange_order_id: exchange_account_id.clone(),
-            fill_price: dec!(0.4),
-            fill_amount: dec!(5),
-            is_diff: true,
-            total_filled_amount: None,
-            order_role: Some(OrderRole::Maker),
-            commission_currency_code: None,
-            commission_rate: None,
-            commission_amount: None,
-            fill_type: OrderFillType::Liquidation,
-            trade_currency_pair: Some(currency_pair.clone()),
-            order_side: Some(order_side),
-            order_amount: Some(dec!(0)),
-        };
-
-        match exchange.local_order_exist(&mut second_event_data, &*order_ref) {
-            Ok(_) => {
-                let right_average_fill_price = dec!(0.3);
-                let calculated = order_ref.internal_props().average_fill_price;
-                assert_eq!(calculated, right_average_fill_price);
-            }
-            Err(_) => assert!(false),
-        }
-    }
-
     mod add_fill {
         use super::*;
         //#[double]
@@ -3514,13 +3421,11 @@
         #[test]
         fn order_completed_if_filled_completely() -> Result<()> {
             let (exchange, _event_receiver) = get_test_exchange(false);
-
             let client_order_id = ClientOrderId::unique_id();
             let currency_pair = CurrencyPair::from_currency_codes("phb".into(), "btc".into());
             let order_side = OrderSide::Buy;
             let fill_price = dec!(0.2);
             let order_amount = dec!(12);
-
             let order_ref = create_order_ref(
                 &client_order_id,
                 Some(OrderRole::Maker),
@@ -3530,22 +3435,18 @@
                 order_amount,
                 order_side,
             );
-
             let order_filled_amount = order_amount;
             exchange.react_if_order_completed(order_filled_amount, &order_ref)?;
-
             let order_status = order_ref.status();
             assert_eq!(order_status, OrderStatus::Completed);
-
             Ok(())
         }
-
         #[test]
         fn order_not_filled() -> Result<()> {
             let (exchange, _event_receiver) = get_test_exchange(false);
 
             let client_order_id = ClientOrderId::unique_id();
-            let currency_pair = CurrencyPair::from_currency_codes("phb".into(), "btc".into());
+        let currency_pair = CurrencyPair::from_currency_codes("PHB".into(), "BTC".into());
             let order_side = OrderSide::Buy;
             let fill_price = dec!(0.2);
             let order_amount = dec!(12);
@@ -3558,55 +3459,16 @@
                 fill_price,
                 order_amount,
                 order_side,
+            "FromTest",
             );
 
             let order_filled_amount = dec!(10);
             exchange.react_if_order_completed(order_filled_amount, &order_ref)?;
-=======
-    #[test]
-    fn order_completed_if_filled_completely() {
-        let (exchange, _event_receiver) = get_test_exchange(false);
-
-        let client_order_id = ClientOrderId::unique_id();
-        let currency_pair = CurrencyPair::from_currency_codes("PHB".into(), "BTC".into());
-        let order_side = OrderSide::Buy;
-        let fill_price = dec!(0.2);
-        let order_amount = dec!(12);
-        let exchange_account_id = ExchangeOrderId::new("some_echange_order_id".into());
-        let client_account_id = ClientOrderId::unique_id();
-
-        let order = OrderSnapshot::with_params(
-            client_order_id.clone(),
-            OrderType::Liquidation,
-            Some(OrderRole::Maker),
-            exchange.exchange_account_id.clone(),
-            currency_pair.clone(),
-            fill_price,
-            order_amount,
-            order_side,
-            None,
-            "FromTest",
-        );
-
-        let order_pool = OrdersPool::new();
-        let order_ref = order_pool.add_snapshot_initial(Arc::new(RwLock::new(order)));
->>>>>>> 5cbdc660
 
             let order_status = order_ref.status();
             assert_ne!(order_status, OrderStatus::Completed);
 
-<<<<<<< HEAD
             Ok(())
-=======
-        match exchange.try_to_create_and_add_order_fill(&mut event_data, &order_ref) {
-            Ok(_) => {
-                let order_status = order_ref.status();
-                assert_eq!(order_status, OrderStatus::Completed);
-            }
-            Err(_) => {
-                assert!(false);
-            }
->>>>>>> 5cbdc660
         }
     }
 
