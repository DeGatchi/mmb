[package]
name = "mmb_core"
version = "0.1.0"
authors = ["Evgeny Khudoba <evgeny.khudoba@yandex.ru>"]
edition = "2018"

# See more keys and their definitions at https://doc.rust-lang.org/cargo/reference/manifest.html

[dependencies]
actix = "0.12"
actix-codec = "0.4"
actix-http = "=3.0.0-beta.13"
actix-web-actors = "=4.0.0-beta.7"
actix-web = { version = "=4.0.0-beta.12", features = ["rustls"]}
anyhow = "1"
async-trait = "0.1"
awc = { version = "=3.0.0-beta.11", features = ["rustls"]}

bytes = "1"

chrono = { version = "0.4", features = ["serde"]}
crypto-mac = { version = "0.11", features = ["std"]}

dashmap = "4"

enum-map = "1.1.1"

futures = "0.3"
form_urlencoded = "1"

hex = "0.4"
hmac = "0.11"
hyper-tls = "0.5"
hyper = { version = "0.14", features = ["http1", "runtime", "client", "tcp"] }

itertools = "0.10"

jsonrpc-core = "18.0.0"
jsonrpc-ipc-server = "18.0.0"

<<<<<<< HEAD
log = "0.4"
=======
actix = "0.12"
awc = { version = "=3.0.0-beta.11", features = ["rustls"]}
>>>>>>> c4cac219

mmb_rpc = { path = "../mmb_rpc" }
mmb_utils = { path = "../mmb_utils" }
mockall_double = "0.2"

once_cell = "1.8"

parking_lot = { version = "0.11", features = ["serde"]}
paste = "1"

regex = "1"
rust_decimal = { version = "1", features = ["maths"]}
rust_decimal_macros = "1"

scopeguard = "1.1"
serde = { version = "1", features = ["derive", "rc"]}
serde_json = "1"
sha2 = "0.9"
smallstr = { version = "0.2", features = ["serde"]}

thiserror = "1"
tokio = { version = "1", features = ["macros", "time", "sync", "rt", "signal"]}
toml_edit = { version = "0.10", features = ["serde"] }

<<<<<<< HEAD
uuid = { version = "0.8", features = ["serde", "v4"]}
=======
tokio-tungstenite = { version = "0.16", features = ["native-tls"] }
url = "2.0"
mmb_rpc = { path = "../mmb_rpc" }
mmb_utils = { path = "../mmb_utils" }
>>>>>>> c4cac219

[dev-dependencies]
actix-rt = "2"
mockall = "0.10.2"
pretty_assertions = "1"
rand = "0.8"
rstest = "0.10"<|MERGE_RESOLUTION|>--- conflicted
+++ resolved
@@ -10,8 +10,8 @@
 actix = "0.12"
 actix-codec = "0.4"
 actix-http = "=3.0.0-beta.13"
+actix-web = { version = "=4.0.0-beta.12", features = ["rustls"]}
 actix-web-actors = "=4.0.0-beta.7"
-actix-web = { version = "=4.0.0-beta.12", features = ["rustls"]}
 anyhow = "1"
 async-trait = "0.1"
 awc = { version = "=3.0.0-beta.11", features = ["rustls"]}
@@ -24,26 +24,21 @@
 dashmap = "4"
 
 enum-map = "1.1.1"
+form_urlencoded = "1"
 
 futures = "0.3"
-form_urlencoded = "1"
 
 hex = "0.4"
 hmac = "0.11"
+hyper = { version = "0.14", features = ["http1", "runtime", "client", "tcp"] }
 hyper-tls = "0.5"
-hyper = { version = "0.14", features = ["http1", "runtime", "client", "tcp"] }
 
 itertools = "0.10"
 
 jsonrpc-core = "18.0.0"
 jsonrpc-ipc-server = "18.0.0"
 
-<<<<<<< HEAD
 log = "0.4"
-=======
-actix = "0.12"
-awc = { version = "=3.0.0-beta.11", features = ["rustls"]}
->>>>>>> c4cac219
 
 mmb_rpc = { path = "../mmb_rpc" }
 mmb_utils = { path = "../mmb_utils" }
@@ -66,19 +61,15 @@
 
 thiserror = "1"
 tokio = { version = "1", features = ["macros", "time", "sync", "rt", "signal"]}
+tokio-tungstenite = { version = "0.16", features = ["native-tls"] }
 toml_edit = { version = "0.10", features = ["serde"] }
+url = "2.0"
 
-<<<<<<< HEAD
 uuid = { version = "0.8", features = ["serde", "v4"]}
-=======
-tokio-tungstenite = { version = "0.16", features = ["native-tls"] }
-url = "2.0"
-mmb_rpc = { path = "../mmb_rpc" }
-mmb_utils = { path = "../mmb_utils" }
->>>>>>> c4cac219
 
 [dev-dependencies]
 actix-rt = "2"
+jsonrpc-core-client = { version = "18.0.0", features = ["ipc"] }
 mockall = "0.10.2"
 pretty_assertions = "1"
 rand = "0.8"
