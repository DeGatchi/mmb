use jsonrpc_core::Result;
<<<<<<< HEAD
use jsonrpc_core::Value;
=======
>>>>>>> 021ff2cf
use mmb_rpc::rest_api::server_side_error;
use mmb_rpc::rest_api::MmbRpc;

use std::sync::Arc;

use crate::core::{
    lifecycle::application_manager::ApplicationManager, statistic_service::StatisticService,
};
use mmb_rpc::rest_api::ErrorCode;

pub struct RpcImpl {
    _application_manager: Arc<ApplicationManager>,
    statistics: Arc<StatisticService>,
    engine_settings: String,
}

impl RpcImpl {
    pub fn new(
        application_manager: Arc<ApplicationManager>,
        statistics: Arc<StatisticService>,
        engine_settings: String,
    ) -> Self {
        Self {
            _application_manager: application_manager,
            statistics,
            engine_settings,
        }
    }
}

impl MmbRpc for RpcImpl {
<<<<<<< HEAD
    fn health(&self) -> Result<Value> {
        Ok("Engine is working".into())
    }

    fn stop(&self) -> Result<Value> {
=======
    fn health(&self) -> Result<String> {
        Ok("Engine is working".into())
    }

    fn stop(&self) -> Result<String> {
>>>>>>> 021ff2cf
        // self.application_manager
        //     .spawn_graceful_shutdown("Stop signal from control_panel".into());

        // Ok(Value::String("ControlPanel turned off".into()))

        // TODO: fix it after actors removing
        Ok("Set config isn't implemented".into())
    }

    fn get_config(&self) -> Result<String> {
        Ok(self.engine_settings.clone())
    }

<<<<<<< HEAD
    fn set_config(&self, _params: Params) -> Result<Value> {
=======
    fn set_config(&self, _params: String) -> Result<String> {
>>>>>>> 021ff2cf
        // #[derive(Deserialize)]
        // struct Data {
        //     settings: String,
        // }

        // let data: Data = params.parse()?;

        // save_settings(data.settings.as_str(), CONFIG_PATH, CREDENTIALS_PATH).map_err(|err| {
        //     log::warn!(
        //         "Error while trying save new config in set_config endpoint: {}",
        //         err.to_string()
        //     );
        //     server_side_error(ErrorCode::FailedToSaveNewConfig)
        // })?;

        // self.application_manager
        //     .spawn_graceful_shutdown("Engine stopped cause config updating".into());

        // Ok("Config was successfully updated. Trading engine stopped".into())

        // TODO: fix it after actors removing
        Ok("Set config isn't implemented".into())
    }

    fn stats(&self) -> Result<String> {
        let json_statistic = serde_json::to_string(&self.statistics.statistic_service_state)
            .map_err(|err| {
                log::warn!(
                    "Failed to convert {:?} to string: {}",
                    self.statistics,
                    err.to_string()
                );
                server_side_error(ErrorCode::FailedToSaveNewConfig)
            })?;

        Ok(json_statistic)
    }
}<|MERGE_RESOLUTION|>--- conflicted
+++ resolved
@@ -1,8 +1,4 @@
 use jsonrpc_core::Result;
-<<<<<<< HEAD
-use jsonrpc_core::Value;
-=======
->>>>>>> 021ff2cf
 use mmb_rpc::rest_api::server_side_error;
 use mmb_rpc::rest_api::MmbRpc;
 
@@ -34,19 +30,11 @@
 }
 
 impl MmbRpc for RpcImpl {
-<<<<<<< HEAD
-    fn health(&self) -> Result<Value> {
-        Ok("Engine is working".into())
-    }
-
-    fn stop(&self) -> Result<Value> {
-=======
     fn health(&self) -> Result<String> {
         Ok("Engine is working".into())
     }
 
     fn stop(&self) -> Result<String> {
->>>>>>> 021ff2cf
         // self.application_manager
         //     .spawn_graceful_shutdown("Stop signal from control_panel".into());
 
@@ -60,11 +48,7 @@
         Ok(self.engine_settings.clone())
     }
 
-<<<<<<< HEAD
-    fn set_config(&self, _params: Params) -> Result<Value> {
-=======
     fn set_config(&self, _params: String) -> Result<String> {
->>>>>>> 021ff2cf
         // #[derive(Deserialize)]
         // struct Data {
         //     settings: String,
