--- conflicted
+++ resolved
@@ -7,26 +7,15 @@
 use mmb_lib::core::logger::init_logger;
 use mmb_lib::core::orders::order::*;
 
-<<<<<<< HEAD
 use crate::core::exchange::ExchangeBuilder;
 use crate::core::order::Order;
-=======
-use super::common::get_timeout_manager;
-use crate::get_binance_credentials_or_exit;
-use mmb_lib::core::exchanges::traits::ExchangeClientBuilder;
->>>>>>> 9782e230
 
 #[actix_rt::test]
 async fn cancelled_successfully() {
     init_logger();
 
     let exchange_account_id: ExchangeAccountId = "Binance0".parse().expect("in test");
-<<<<<<< HEAD
     let exchange_builder = ExchangeBuilder::try_new(
-=======
-
-    let mut settings = settings::ExchangeSettings::new_short(
->>>>>>> 9782e230
         exchange_account_id.clone(),
         CancellationToken::default(),
         ExchangeFeatures::new(
@@ -50,150 +39,10 @@
 
     match order.create(exchange_builder.exchange.clone()).await {
         Ok(order_ref) => {
-<<<<<<< HEAD
             order
                 .cancel(&order_ref, exchange_builder.exchange.clone())
                 .await;
         }
-=======
-            let exchange_order_id = order_ref.exchange_order_id().expect("in test");
-            let order_to_cancel = OrderCancelling {
-                header: order_header,
-                exchange_order_id,
-            };
-            // Cancel last order
-            let cancel_outcome = exchange
-                .cancel_order(&order_to_cancel, CancellationToken::default())
-                .await
-                .expect("in test")
-                .expect("in test");
-
-            if let RequestResult::Success(gotten_client_order_id) = cancel_outcome.outcome {
-                assert_eq!(gotten_client_order_id, test_order_client_id);
-            }
-        }
-        // Create order failed
-        Err(error) => {
-            dbg!(&error);
-            assert!(false)
-        }
-    }
-}
-#[actix_rt::test]
-async fn cancel_opened_orders_successfully() {
-    let (api_key, secret_key) = get_binance_credentials_or_exit!();
-
-    init_logger();
-
-    let exchange_account_id: ExchangeAccountId = "Binance0".parse().expect("in test");
-
-    let mut settings = settings::ExchangeSettings::new_short(
-        exchange_account_id.clone(),
-        api_key,
-        secret_key,
-        false,
-    );
-
-    let application_manager = ApplicationManager::new(CancellationToken::default());
-    let (tx, _rx) = broadcast::channel(10);
-
-    BinanceBuilder.extend_settings(&mut settings);
-    settings.websocket_channels = vec!["depth".into(), "trade".into()];
-
-    let binance = Box::new(Binance::new(
-        exchange_account_id.clone(),
-        settings.clone(),
-        tx.clone(),
-        application_manager.clone(),
-    ));
-
-    let timeout_manager = get_timeout_manager(&exchange_account_id);
-    let exchange = Exchange::new(
-        exchange_account_id.clone(),
-        binance,
-        ExchangeFeatures::new(
-            OpenOrdersType::AllCurrencyPair,
-            true,
-            true,
-            AllowedEventSourceType::default(),
-            AllowedEventSourceType::default(),
-        ),
-        tx,
-        application_manager,
-        timeout_manager,
-        Commission::default(),
-    );
-
-    exchange.clone().connect().await;
-
-    let test_order_client_id = ClientOrderId::unique_id();
-    let test_currency_pair = CurrencyPair::from_codes("phb".into(), "btc".into());
-    let test_price = dec!(0.0000001);
-    let order_header = OrderHeader::new(
-        test_order_client_id.clone(),
-        Utc::now(),
-        exchange_account_id.clone(),
-        test_currency_pair.clone(),
-        OrderType::Limit,
-        OrderSide::Buy,
-        dec!(2000),
-        OrderExecutionType::None,
-        None,
-        None,
-        "FromCancelOrderTest".to_owned(),
-    );
-
-    let order_to_create = OrderCreating {
-        header: order_header.clone(),
-        price: test_price,
-    };
-
-    // Should be called before any other api calls!
-    exchange.build_metadata().await;
-    let _ = exchange
-        .cancel_all_orders(test_currency_pair.clone())
-        .await
-        .expect("in test");
-    let created_order_fut = exchange.create_order(&order_to_create, CancellationToken::default());
-    const TIMEOUT: Duration = Duration::from_secs(5);
-    let created_order = tokio::select! {
-        created_order = created_order_fut => created_order,
-        _ = tokio::time::sleep(TIMEOUT) => panic!("Timeout {} secs is exceeded", TIMEOUT.as_secs())
-    };
-
-    match created_order {
-        Ok(_order_ref) => {
-            let second_test_order_client_id = ClientOrderId::unique_id();
-            let second_order_header = OrderHeader::new(
-                second_test_order_client_id.clone(),
-                Utc::now(),
-                exchange_account_id.clone(),
-                test_currency_pair.clone(),
-                OrderType::Limit,
-                OrderSide::Buy,
-                dec!(2000),
-                OrderExecutionType::None,
-                None,
-                None,
-                "FromCancelOrderTest".to_owned(),
-            );
-
-            let second_order_to_create = OrderCreating {
-                header: second_order_header,
-                price: test_price,
-            };
-
-            let created_order_fut =
-                exchange.create_order(&second_order_to_create, CancellationToken::default());
-
-            let _ = tokio::select! {
-                created_order = created_order_fut => created_order,
-                _ = tokio::time::sleep(TIMEOUT) => panic!("Timeout {} secs is exceeded", TIMEOUT.as_secs())
-            }.expect("in test");
-        }
-
-        // Create order failed
->>>>>>> 9782e230
         Err(error) => {
             dbg!(&error);
             assert!(false)
@@ -225,6 +74,151 @@
     }
 }
 
+// #[actix_rt::test]
+// async fn cancel_opened_orders_successfully() {
+//     let (api_key, secret_key) = get_binance_credentials_or_exit!();
+
+//     init_logger();
+
+//     let exchange_account_id: ExchangeAccountId = "Binance0".parse().expect("in test");
+
+//     let mut settings = settings::ExchangeSettings::new_short(
+//         exchange_account_id.clone(),
+//         api_key,
+//         secret_key,
+//         false,
+//     );
+
+//     let application_manager = ApplicationManager::new(CancellationToken::default());
+//     let (tx, _rx) = broadcast::channel(10);
+
+//     BinanceBuilder.extend_settings(&mut settings);
+//     settings.websocket_channels = vec!["depth".into(), "trade".into()];
+
+//     let binance = Box::new(Binance::new(
+//         exchange_account_id.clone(),
+//         settings.clone(),
+//         tx.clone(),
+//         application_manager.clone(),
+//     ));
+
+//     let timeout_manager = get_timeout_manager(&exchange_account_id);
+//     let exchange = Exchange::new(
+//         exchange_account_id.clone(),
+//         binance,
+//         ExchangeFeatures::new(
+//             OpenOrdersType::AllCurrencyPair,
+//             true,
+//             true,
+//             AllowedEventSourceType::default(),
+//             AllowedEventSourceType::default(),
+//         ),
+//         tx,
+//         application_manager,
+//         timeout_manager,
+//         Commission::default(),
+//     );
+
+//     exchange.clone().connect().await;
+
+//     let test_order_client_id = ClientOrderId::unique_id();
+//     let test_currency_pair = CurrencyPair::from_codes("phb".into(), "btc".into());
+//     let test_price = dec!(0.0000001);
+//     let order_header = OrderHeader::new(
+//         test_order_client_id.clone(),
+//         Utc::now(),
+//         exchange_account_id.clone(),
+//         test_currency_pair.clone(),
+//         OrderType::Limit,
+//         OrderSide::Buy,
+//         dec!(2000),
+//         OrderExecutionType::None,
+//         None,
+//         None,
+//         "FromCancelOrderTest".to_owned(),
+//     );
+
+//     let order_to_create = OrderCreating {
+//         header: order_header.clone(),
+//         price: test_price,
+//     };
+
+//     // Should be called before any other api calls!
+//     exchange.build_metadata().await;
+//     let _ = exchange
+//         .cancel_all_orders(test_currency_pair.clone())
+//         .await
+//         .expect("in test");
+//     let created_order_fut = exchange.create_order(&order_to_create, CancellationToken::default());
+//     const TIMEOUT: Duration = Duration::from_secs(5);
+//     let created_order = tokio::select! {
+//         created_order = created_order_fut => created_order,
+//         _ = tokio::time::sleep(TIMEOUT) => panic!("Timeout {} secs is exceeded", TIMEOUT.as_secs())
+//     };
+
+//     match created_order {
+//         Ok(_order_ref) => {
+//             let second_test_order_client_id = ClientOrderId::unique_id();
+//             let second_order_header = OrderHeader::new(
+//                 second_test_order_client_id.clone(),
+//                 Utc::now(),
+//                 exchange_account_id.clone(),
+//                 test_currency_pair.clone(),
+//                 OrderType::Limit,
+//                 OrderSide::Buy,
+//                 dec!(2000),
+//                 OrderExecutionType::None,
+//                 None,
+//                 None,
+//                 "FromCancelOrderTest".to_owned(),
+//             );
+
+//             let second_order_to_create = OrderCreating {
+//                 header: second_order_header,
+//                 price: test_price,
+//             };
+
+//             let created_order_fut =
+//                 exchange.create_order(&second_order_to_create, CancellationToken::default());
+
+//             let _ = tokio::select! {
+//                 created_order = created_order_fut => created_order,
+//                 _ = tokio::time::sleep(TIMEOUT) => panic!("Timeout {} secs is exceeded", TIMEOUT.as_secs())
+//             }.expect("in test");
+//         }
+
+//         // Create order failed
+//         Err(error) => {
+//             dbg!(&error);
+//             assert!(false)
+//         }
+//     }
+
+//     match &exchange.get_open_orders(false).await {
+//         Err(error) => {
+//             log::info!("Opened orders not found for exchange account id: {}", error,);
+//             assert!(false);
+//         }
+//         Ok(orders) => {
+//             assert_ne!(orders.len(), 0);
+//             &exchange
+//                 .clone()
+//                 .cancel_opened_orders(CancellationToken::default())
+//                 .await;
+//         }
+//     }
+
+//     match &exchange.get_open_orders(false).await {
+//         Err(error) => {
+//             log::info!("Opened orders not found for exchange account id: {}", error,);
+//             assert!(false);
+//         }
+//         Ok(orders) => {
+//             assert_eq!(orders.len(), 0);
+//         }
+//     }
+// }
+
 #[actix_rt::test]
 async fn nothing_to_cancel() {
     let exchange_account_id: ExchangeAccountId = "Binance0".parse().expect("in test");
@@ -239,15 +233,10 @@
             AllowedEventSourceType::default(),
         ),
         Commission::default(),
-<<<<<<< HEAD
         true,
     )
     .await
     .expect("in test");
-=======
-    );
-    exchange.clone().connect().await;
->>>>>>> 9782e230
 
     let order = Order::new(
         exchange_account_id.clone(),
@@ -258,16 +247,10 @@
         header: order.make_header(),
         exchange_order_id: "1234567890".into(),
     };
-<<<<<<< HEAD
 
     // Cancel last order
     let cancel_outcome = exchange_builder
         .exchange
-=======
-    // Should be called before any other api calls!
-    exchange.build_metadata().await;
-    let cancel_outcome = exchange
->>>>>>> 9782e230
         .cancel_order(&order_to_cancel, CancellationToken::default())
         .await
         .expect("in test")
